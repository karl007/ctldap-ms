// ChurchTools LDAP-Wrapper 2.0
// This tool requires a node.js-Server and ChurchTools >= 3.25.0
// (c) 2017 Michael Lux
// License: GNU/GPL v3.0

var ldap = require('ldapjs');
var fs = require('fs');
var ini = require('ini');
var rp = require('request-promise');
var ldapEsc = require('ldap-escape');
var extend = require('extend');
var Promise = require("bluebird");
var path = require('path');

var config = ini.parse(fs.readFileSync(path.resolve(__dirname, 'ctldap.config'), 'utf-8'));
if (config.debug) {
  console.log("Debug mode enabled, expect lots of output!");
}

var fnUserDn = ldapEsc.dn("cn=${cn},ou=users,o=" + config.ldap_base_dn);
var fnGroupDn = ldapEsc.dn("cn=${cn},ou=groups,o=" + config.ldap_base_dn);
var adminDn = fnUserDn({ cn: config.ldap_user });
var cookieJar = rp.jar();
var loginPromise = null;

if (config.dn_lower_case) {
  var compatTransform = function (s) {
    return s.toLowerCase();
  }
} else {
  var compatTransform = function (s) {
    return s;
  }
}

if (config.ldap_cert_filename && config.ldap_key_filename) {
  var ldapCert = fs.readFileSync(config.ldap_cert_filename, {encoding: "utf8"}),
    ldapKey = fs.readFileSync(config.ldap_key_filename, {encoding: "utf8"});
  var server = ldap.createServer({ certificate: ldapCert, key: ldapKey });
} else {
  var server = ldap.createServer();
}

if (typeof config.cache_lifetime !== 'number') {
  config.cache_lifetime = 10000;  // 10 seconds
}
if (config.ct_uri.slice(-1) !== "/") {
  config.ct_uri += "/";
}

/**
 * Returns a promise for the login on the ChurchTools API.
 * If a pending login promise already exists, it is returned right away.
 */
function apiLogin() {
  if (loginPromise === null) {
    if (config.debug) {
      console.log("Performing API login...");
    }
    loginPromise = rp({
      "method": "POST",
      "jar": cookieJar,
      "uri": config.ct_uri + "?q=login/ajax",
      "form": {
        "func": "login",
        "email": config.api_user,
        "password": config.api_password
      },
      "json": true
    }).then(function (result) {
      if (result.status !== "success") {
<<<<<<< HEAD
        throw new Error(result.data);
      }
      if (config.debug) {
        console.log("API login completed");
=======
        throw new Error(result.data);;
>>>>>>> 76da076a
      }
      // clear login promise
      loginPromise = null;
      // end gracefully
      return null;
    }).catch(function (error) {
      if (config.debug) {
        console.log("API login failed!");
      }
      // clear login promise
      loginPromise = null;
      // rethrow error
      throw new Error(error);
    });
  } else if (config.debug) {
    console.log("Return pending login promise");
  }
  return loginPromise;
}

/**
 * Retrieves data from the PHP API via a POST call.
 * @param {function} func - The function to call in the API class
 * @param {object} [data] - The optional form data to pass along with the POST request
 * @param {boolean} [triedLogin] - Is true if this is the second attempt after API login
 */
function apiPost(func, data, triedLogin) {
  return rp({
    "method": "POST",
    "jar": cookieJar,
    "uri": config.ct_uri + "?q=churchdb/ajax",
    "form": extend({ "func": func }, data || {}),
    "json": true
  }).then(function (result) {
    if (result.status !== "success") {
      // If this was the first attempt, login and try again
      if (!triedLogin) {
        if (config.debug) {
          console.log("Session invalid, login and retry...");
        }
<<<<<<< HEAD
        // Remember that we tried to login to prevent looping
        return apiLogin().then(function () {
          // Retry operation after login
          if (config.debug) {
            console.log("Retry request to API function " + func + " after login");
          }
          return apiPost(func, data, true);
        });
=======
        throw new Error(result.data);
>>>>>>> 76da076a
      }
      throw new Error(result);
    }
    return result.data;
  }, function (error) {
    console.log(new Error(error));
  });
}

var CACHE = {};
var USERS_KEY = "users", GROUPS_KEY = "groups";

/**
 * Retrieves data from cache as a Promise or refreshes the data with the provided Promise factory.
 * @param {string} key - The cache key
 * @param {number} maxAge - The maximum age of the cache entry, if older the data will be refreshed
 * @param {function} factory - A function returning a Promise that resolves with the new cache entry or rejects
 */
function getCached(key, maxAge, factory) {
  return new Promise(function (resolve, reject) {
    var time = new Date().getTime();
    var co = CACHE[key] || { time: -1, entry: null };
    if (time - maxAge < co.time) {
      resolve(co.entry);
    } else {
      // Call the factory() function to retrieve the Promise for the fresh entry
      // Either resolve with the new entry (plus cache update), or pass on the rejection
      factory().then(function (result) {
        co.entry = result;
        co.time = new Date().getTime();
        CACHE[key] = co;
        resolve(result);
      }, reject);
    }
  });
}


/**
 * Retrieves the users for the processed request as a Promise.
 * @param {object} req - Request object
 * @param {object} res - Response object
 * @param {function} next - Next handler function of filter chain
 */
function requestUsers (req, res, next) {
  req.usersPromise = getCached(USERS_KEY, config.cache_lifetime, function () {
    return apiPost("getUsersData").then(function (results) {
      var newCache = results.users.map(function (v) {
        var cn = v.cmsuserid;
        return {
          dn: compatTransform(fnUserDn({ cn: cn })),
          attributes: {
            cn: cn,
            displayname: v.vorname + " " + v.name,
            id: String(v.id),
            uid: cn,
            nsuniqueid: "u" + v.id,
            givenname: v.vorname,
            street: v.street,
            telephoneMobile: v.telefonhandy,
            telephoneHome: v.telefonprivat,
            postalCode: v.plz,
            l: v.ort,
            sn: v.name,
            email: v.email,
            mail: v.email,
            objectclass: ['CTPerson'],
            memberof: (results.userGroups[v.id] || []).map(function (cn) {
              return compatTransform(fnGroupDn({ cn: cn }));
            })
          }
        };
      });
      // Virtual admin user
      if (config.ldap_password !== undefined) {
        var cn = config.ldap_user;
        newCache.push({
          dn: compatTransform(fnUserDn({ cn: cn })),
          attributes: {
            cn: cn,
            displayname: "LDAP Administrator",
            id: 0,
            uid: cn,
            nsuniqueid: "u0",
            givenname: "LDAP Administrator",
          }
        });
      }
      var size = newCache.length;
      if (config.debug && size > 0) {
        console.log("Updated users: " + size);
      }
      return newCache;
    });
  });
  return next();
}

/**
 * Retrieves the groups for the processed request as a Promise.
 * @param {object} req - Request object
 * @param {object} res - Response object
 * @param {function} next - Next handler function of filter chain
 */
function requestGroups (req, res, next) {
  req.groupsPromise = getCached(GROUPS_KEY, config.cache_lifetime, function () {
    return apiPost("getGroupsData").then(function (results) {
      var newCache = results.groups.map(function (v) {
        var cn = v.bezeichnung;
        var groupType = v.gruppentyp;
        return {
          dn: compatTransform(fnGroupDn({ cn: cn })),
          attributes: {
            cn: cn,
            displayname: v.bezeichnung,
            id: v.id,
            nsuniqueid: "g" + v.id,
            objectclass: ["group", "CTGroup" + groupType.charAt(0).toUpperCase() + groupType.slice(1)],
            uniquemember: (results.groupMembers[v.id] || []).map(function (cn) {
              return compatTransform(fnUserDn({ cn: cn }));
            })
          }
        };
      });
      var size = newCache.length;
      if (config.debug && size > 0) {
        console.log("Updated groups: " + size);
      }
      return newCache;
    });
  });
  return next();
}

/**
 * Validates root user authentication by comparing the bind DN with the configured admin DN.
 * @param {object} req - Request object
 * @param {object} res - Response object
 * @param {function} next - Next handler function of filter chain
 */
function authorize(req, res, next) {
  if (!req.connection.ldap.bindDN.equals(adminDn)) {
    console.log("Rejected search without proper binding!");
    return next(new ldap.InsufficientAccessRightsError());
  }
  return next();
}

/**
 * Performs debug logging if debug mode is enabled.
 * @param {object} req - Request object
 * @param {object} res - Response object
 * @param {function} next - Next handler function of filter chain
 */
function searchLogging (req, res, next) {
  if (config.debug) {
    console.log("SEARCH base object: " + req.dn.toString() + " scope: " + req.scope);
    console.log("Filter: " + req.filter.toString());
  }
  return next();
}

/**
 * Evaluetes req.usersPromise and sends matching elements to the client.
 * @param {object} req - Request object
 * @param {object} res - Response object
 * @param {function} next - Next handler function of filter chain
 */
function sendUsers (req, res, next) {
  var strDn = req.dn.toString();
  req.usersPromise.then(function (users) {
    users.forEach(function (u) {
      if ((req.checkAll || strDn === u.dn) && (req.filter.matches(u.attributes))) {
        if (config.debug) {
          console.log("MatchUser: " + u.dn);
        }
        res.send(u);
      }
    });
    return next();
  }).catch(function (error) {
    console.log("Error while retrieving users: ");
    console.log(new Error(error));
    return next();
  });
}

/**
 * Evaluetes req.groupsPromise and sends matching elements to the client.
 * @param {object} req - Request object
 * @param {object} res - Response object
 * @param {function} next - Next handler function of filter chain
 */
function sendGroups (req, res, next) {
  var strDn = req.dn.toString();
  req.groupsPromise.then(function (groups) {
    groups.forEach(function (g) {
      if ((req.checkAll || strDn === g.dn) && (req.filter.matches(g.attributes))) {
        if (config.debug) {
          console.log("MatchGroup: " + g.dn);
        }
        res.send(g);
      }
    });
    return next();
  }).catch(function (error) {
    console.log("Error while retrieving groups: ");
    console.log(new Error(error));
    return next();
  });
}

/**
 * Calls the res.end() function to finalize successful chain processing.
 * @param {object} req - Request object
 * @param {object} res - Response object
 * @param {function} next - Next handler function of filter chain
 */
function endSuccess (req, res, next) {
  res.end();
  return next();
}

// Login bind for user
server.bind("ou=users,o=" + config.ldap_base_dn, function (req, res, next) {
  if (req.dn.equals(adminDn)) {
    if (config.debug)  {
      console.log('Admin bind DN: ' + req.dn.toString());
    }
    // If ldap_password is undefined, try a default ChurchTools authentication with this user
    if (config.ldap_password !== undefined) {
      if (req.credentials === config.ldap_password) {
        if (config.debug) {
          console.log("Authentication success");
        }
        return next();
      } else {
        console.log("Invalid root password!");
        return next(new ldap.InvalidCredentialsError());
      }
    }
  } else if (config.debug) {
    console.log('Bind user DN: ' + req.dn.toString());
  }
  apiPost("authenticate", {
    "user": req.dn.rdns[0].cn,
    "password": req.credentials
  }).then(function () {
    if (config.debug) {
      console.log("Authentication successful for " + req.dn.toString());
    }
    return next();
  }).catch(function (error) {
    console.log("Authentication error: ");
    console.log(new Error(error));
    return next(new ldap.InvalidCredentialsError());
  });
}, endSuccess);

// Search implementation for user search
server.search("ou=users,o=" + config.ldap_base_dn, searchLogging, authorize, requestUsers, function (req, res, next) {
  if (config.debug) {
    console.log("[DEBUG] request for users");
  }
  req.checkAll = req.scope !== "base";
  return next();
}, sendUsers, endSuccess);

// Search implementation for group search
server.search("ou=groups,o=" + config.ldap_base_dn, searchLogging, authorize, requestGroups, function (req, res, next) {
  if (config.debug) {
    console.log("[DEBUG] request for groups");
  }
  req.checkAll = req.scope !== "base";
  return next();
}, sendGroups, endSuccess);

// Search implementation for user and group search
server.search("o=" + config.ldap_base_dn, searchLogging, authorize, requestUsers, requestGroups, function (req, res, next) {
  if (config.debug) {
    console.log("[DEBUG] request for users and groups combined");
  }
  req.checkAll = req.scope === "sub";
  return next();
}, sendUsers, sendGroups, endSuccess);

// Search implementation for basic search for Directory Information Tree and the LDAP Root DSE
server.search('', function(req, res, next) {
  if (config.debug) {
    console.log("[DEBUG] empty request, return directory information");
  }
  var obj = {
          "attributes":{
            "objectClass":["top", "OpenLDAProotDSE"],
            "subschemaSubentry": ["cn=subschema"],
            "namingContexts": "o=" + config.ldap_base_dn,
	      },
          "dn":"",
  };

  if (req.filter.matches(obj.attributes))
  res.send(obj);

  res.end();
}, endSuccess);

// Start LDAP server
<<<<<<< HEAD
apiLogin().then(function () {
  server.listen(parseInt(config.ldap_port), function () {
    console.log('ChurchTools-LDAP-Wrapper listening @ %s', server.url);
  });
}, function (error) {
  console.log("Error at login to ChurchTools: ");
  console.log(new Error(error));
});
=======
apiLogin()
  .then(function () {
    server.listen(parseInt(config.ldap_port), function() {
        console.log('ChurchTools-LDAP-Wrapper listening @ %s', server.url);
    });
  })
  .catch(function (error) {
    console.log("Error at login to ChurchTools: " + error);
  });
>>>>>>> 76da076a
<|MERGE_RESOLUTION|>--- conflicted
+++ resolved
@@ -69,14 +69,10 @@
       "json": true
     }).then(function (result) {
       if (result.status !== "success") {
-<<<<<<< HEAD
         throw new Error(result.data);
       }
       if (config.debug) {
         console.log("API login completed");
-=======
-        throw new Error(result.data);;
->>>>>>> 76da076a
       }
       // clear login promise
       loginPromise = null;
@@ -117,7 +113,6 @@
         if (config.debug) {
           console.log("Session invalid, login and retry...");
         }
-<<<<<<< HEAD
         // Remember that we tried to login to prevent looping
         return apiLogin().then(function () {
           // Retry operation after login
@@ -126,9 +121,6 @@
           }
           return apiPost(func, data, true);
         });
-=======
-        throw new Error(result.data);
->>>>>>> 76da076a
       }
       throw new Error(result);
     }
@@ -436,7 +428,6 @@
 }, endSuccess);
 
 // Start LDAP server
-<<<<<<< HEAD
 apiLogin().then(function () {
   server.listen(parseInt(config.ldap_port), function () {
     console.log('ChurchTools-LDAP-Wrapper listening @ %s', server.url);
@@ -444,15 +435,4 @@
 }, function (error) {
   console.log("Error at login to ChurchTools: ");
   console.log(new Error(error));
-});
-=======
-apiLogin()
-  .then(function () {
-    server.listen(parseInt(config.ldap_port), function() {
-        console.log('ChurchTools-LDAP-Wrapper listening @ %s', server.url);
-    });
-  })
-  .catch(function (error) {
-    console.log("Error at login to ChurchTools: " + error);
-  });
->>>>>>> 76da076a
+});